[package]
name = "yamato_event_analyzer"
version = "0.1.0"
authors = ["akiranishikawa <nishikawa@kagosec.net>"]
edition = "2018"

# See more keys and their definitions at https://doc.rust-lang.org/cargo/reference/manifest.html

[dependencies]
evtx = { git = "https://github.com/omerbenamram/evtx.git" }
quick-xml = {version = "0.17", features = ["serialize"] }
serde = { version = "1.0", features = ["derive"] }
serde_json = { version = "1.0"}
serde_derive = "1.0"
clap = "*"
regex = "1"
csv = "1.1"
base64 = "*"
flate2 = "1.0"
<<<<<<< HEAD
yaml-rust = "0.4"
=======
toml = "0.5"
lazy_static = "1.4.0"
chrono = "0.4.19"

[target.x86_64-pc-windows-gnu]
linker = "x86_64-w64-mingw32-gcc"

[target.i686-pc-windows-gnu]
linker = "i686-w64-mingw32-gcc"
>>>>>>> d3ec46e6
<|MERGE_RESOLUTION|>--- conflicted
+++ resolved
@@ -17,16 +17,12 @@
 csv = "1.1"
 base64 = "*"
 flate2 = "1.0"
-<<<<<<< HEAD
-yaml-rust = "0.4"
-=======
-toml = "0.5"
 lazy_static = "1.4.0"
 chrono = "0.4.19"
+yaml-rust = "0.4"
 
 [target.x86_64-pc-windows-gnu]
 linker = "x86_64-w64-mingw32-gcc"
 
 [target.i686-pc-windows-gnu]
-linker = "i686-w64-mingw32-gcc"
->>>>>>> d3ec46e6
+linker = "i686-w64-mingw32-gcc"