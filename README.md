<div align="center">
 <p>
    <img alt="Hayabusa Logo" src="hayabusa-logo.png" width="50%">
 </p>
 [ <b>English</b> ] | [<a href="README-Japanese.md">日本語</a>]
</div>

---

[tag-1]: https://img.shields.io/github/downloads/Yamato-Security/hayabusa/total?style=plastic&label=GitHub%F0%9F%A6%85DownLoads
[tag-2]: https://img.shields.io/github/stars/Yamato-Security/hayabusa?style=plastic&label=GitHub%F0%9F%A6%85Stars
[tag-3]: https://img.shields.io/github/v/release/Yamato-Security/hayabusa?display_name=tag&label=latest-version&style=plastic
[tag-4]: https://img.shields.io/badge/Black%20Hat%20Arsenal-Asia%202022-blue
[tag-5]: https://rust-reportcard.xuri.me/badge/github.com/Yamato-Security/hayabusa
[tag-6]: https://img.shields.io/badge/Maintenance%20Level-Actively%20Developed-brightgreen.svg

![tag-1] ![tag-2] ![tag-3] ![tag-4] ![tag-5] ![tag-6]

# About Hayabusa

Hayabusa is a **Windows event log fast forensics timeline generator** and **threat hunting tool** created by the [Yamato Security](https://yamatosecurity.connpass.com/) group in Japan. Hayabusa means ["peregrine falcon"](https://en.wikipedia.org/wiki/Peregrine_falcon") in Japanese and was chosen as peregrine falcons are the fastest animal in the world, great at hunting and highly trainable. It is written in [Rust](https://www.rust-lang.org/) and supports multi-threading in order to be as fast as possible. We have provided a [tool](https://github.com/Yamato-Security/hayabusa-rules/tree/main/tools/sigmac) to convert [sigma](https://github.com/SigmaHQ/sigma) rules into hayabusa rule format. The hayabusa detection rules, like sigma, are also written in YML in order to be as easily customizable and extensible as possible. It can be run either on running systems for live analysis or by gathering logs from multiple systems for offline analysis. (At the moment, it does not support real-time alerting or periodic scans.) The output will be consolidated into a single CSV timeline for easy analysis in Excel or [Timeline Explorer](https://ericzimmerman.github.io/#!index.md).

## Table of Contents

- [About Hayabusa](#about-hayabusa)
  - [Table of Contents](#table-of-contents)
  - [Main Goals](#main-goals)
    - [Threat Hunting](#threat-hunting)
    - [Fast Forensics Timeline Generation](#fast-forensics-timeline-generation)
- [Screenshots](#screenshots)
  - [Startup](#startup)
  - [Terminal Output](#terminal-output)
  - [Results Summary](#results-summary)
  - [Analysis in Excel](#analysis-in-excel)
  - [Analysis in Timeline Explorer](#analysis-in-timeline-explorer)
  - [Critical Alert Filtering and Computer Grouping in Timeline Explorer](#critical-alert-filtering-and-computer-grouping-in-timeline-explorer)
- [Sample Timeline Results](#sample-timeline-results)
- [Features](#features)
- [Planned Features](#planned-features)
- [Downloads](#downloads)
- [Compiling From Source (Optional)](#compiling-from-source-optional)
  - [Cross-compiling 32-bit Windows Binaries](#cross-compiling-32-bit-windows-binaries)
  - [macOS Compiling Notes](#macos-compiling-notes)
  - [Linux Compiling Notes](#linux-compiling-notes)
  - [Advanced: Updating Rust Packages](#advanced-updating-rust-packages)
- [Running Hayabusa](#running-hayabusa)
  - [Caution: Anti-Virus/EDR Warnings](#caution-anti-virusedr-warnings)
  - [Windows](#windows)
  - [Linux](#linux)
  - [macOS](#macos)
- [Usage](#usage)
  - [Command Line Options](#command-line-options)
  - [Usage Examples](#usage-examples)
  - [Pivot Keyword Generator](#pivot-keyword-generator)
- [Testing Hayabusa on Sample Evtx Files](#testing-hayabusa-on-sample-evtx-files)
- [Hayabusa Output](#hayabusa-output)
  - [Progress Bar](#progress-bar)
  - [Color Output](#color-output)
- [Hayabusa Rules](#hayabusa-rules)
  - [Hayabusa v.s. Converted Sigma Rules](#hayabusa-vs-converted-sigma-rules)
  - [Detection Rule Tuning](#detection-rule-tuning)
  - [Detection Level Tuning](#detection-level-tuning)
  - [Event ID Filtering](#event-id-filtering)
- [Other Windows Event Log Analyzers and Related Projects](#other-windows-event-log-analyzers-and-related-projects)
<<<<<<< HEAD
=======
- [Windows Logging Recommendations](#windows-logging-recommendations)
- [Sysmon Related Projects](#sysmon-related-projects)
  - [Comparison To Other Similar Tools](#comparison-to-other-similar-tools)
>>>>>>> 620b6f37
- [Community Documentation](#community-documentation)
  - [English](#english)
  - [Japanese](#japanese)
- [Contribution](#contribution)
- [Bug Submission](#bug-submission)
- [License](#license)

## Main Goals

### Threat Hunting

Hayabusa currently has over 1300 sigma rules and around 70 hayabusa rules with more rules being added regularly. The ultimate goal is to be able to push out hayabusa agents to all Windows endpoints after an incident or for periodic threat hunting and have them alert back to a central server.

### Fast Forensics Timeline Generation

Windows event log analysis has traditionally been a very long and tedious process because Windows event logs are 1) in a data format that is hard to analyze and 2) the majority of data is noise and not useful for investigations. Hayabusa's main goal is to extract out only useful data and present it in an easy-to-read format that is usable not only by professionally trained analysts but any Windows system administrator.
Hayabusa is not intended to be a replacement for tools like [Evtx Explorer](https://ericzimmerman.github.io/#!index.md) or [Event Log Explorer](https://eventlogxp.com/) for more deep-dive analysis but is intended for letting analysts get 80% of their work done in 20% of the time. 

# Screenshots

## Startup

![Hayabusa Startup](/screenshots/Hayabusa-Startup.png)

## Terminal Output

![Hayabusa terminal output](/screenshots/Hayabusa-Results.png)


## Results Summary

![Hayabusa results summary](/screenshots/HayabusaResultsSummary.png)

## Analysis in Excel

![Hayabusa analysis in Excel](/screenshots/ExcelScreenshot.png)

## Analysis in Timeline Explorer

![Hayabusa analysis in Timeline Explorer](screenshots/TimelineExplorer-ColoredTimeline.png)

## Critical Alert Filtering and Computer Grouping in Timeline Explorer

![Critical alert filtering and computer grouping in Timeline Explorer](screenshots/TimelineExplorer-CriticalAlerts-ComputerGrouping.png)

# Sample Timeline Results

You can check out sample CSV timelines [here](https://github.com/Yamato-Security/hayabusa/tree/main/sample-results).

You can learn how to analyze CSV timelines in Excel and Timeline Explorer [here](doc/CSV-AnalysisWithExcelAndTimelineExplorer-English.pdf).

# Features

* Cross-platform support: Windows, Linux, macOS.
* Developed in Rust to be memory safe and faster than a hayabusa falcon!
* Multi-thread support delivering up to a 5x speed improvement.
* Creates a single easy-to-analyze CSV timeline for forensic investigations and incident response.
* Threat hunting based on IoC signatures written in easy to read/create/edit YML based hayabusa rules.
* Sigma rule support to convert sigma rules to hayabusa rules.
* Currently it supports the most sigma rules compared to other similar tools and even supports count rules.
* Event log statistics. (Useful for getting a picture of what types of events there are and for tuning your log settings.)
* Rule tuning configuration by excluding unneeded or noisy rules.
* MITRE ATT&CK mapping of tactics (only in saved CSV files).
<<<<<<< HEAD
* Rule level tuning.
=======
* Create a list of unique pivot keywords to quickly identify abnormal users, hostnames, processes, etc... as well as correlate events.
>>>>>>> 620b6f37

# Planned Features

* Enterprise-wide hunting on all endpoints.
* Japanese language support.
* MITRE ATT&CK heatmap generation.
* User logon and failed logon summary.
* Input from JSON logs.
* JSON support for sending alerts to Elastic Stack/Splunk, etc...

# Downloads

You can download the latest stable version of hayabusa with compiled binaries from the [Releases](https://github.com/Yamato-Security/hayabusa/releases) page.

You can also `git clone` the repository with the following command and compile binary from source code:

```bash
git clone https://github.com/Yamato-Security/hayabusa.git --recursive
```

Note: If you forget to use --recursive option, the `rules` folder, which is managed as a git submodule, will not be cloned.

You can sync the `rules` folder and get latest Hayabusa rules with `git pull --recurse-submodules` or use the following command:

```bash
hayabusa.exe -u
```

If the update fails, you may need to rename the `rules` folder and try again.

# Compiling From Source (Optional)

If you have Rust installed, you can compile from source with the following command:

```bash
cargo clean
cargo build --release
```

Be sure to periodically update Rust with:

```bash
rustup update stable
```

The compiled binary will be outputted in the `target/release` folder.

## Cross-compiling 32-bit Windows Binaries

You can create 32-bit binaries on 64-bit Windows systems with the following:
```bash
rustup install stable-i686-pc-windows-msvc
rustup target add i686-pc-windows-msvc
rustup run stable-i686-pc-windows-msvc cargo build --release
```

## macOS Compiling Notes

If you receive compile errors about openssl, you will need to install [Homebrew](https://brew.sh/) and then install the following packages:
```bash
brew install pkg-config
brew install openssl
```

## Linux Compiling Notes

If you receive compile errors about openssl, you will need to install the following package.

Ubuntu-based distros:
```bash
sudo apt install libssl-dev
```

Fedora-based distros:
```bash
sudo yum install openssl-devel
```

## Advanced: Updating Rust Packages

You can update to the latest Rust crates before compiling to get the latest libraries:

```bash
cargo update
```

Please let us know if anything breaks after you update.

# Running Hayabusa 

## Caution: Anti-Virus/EDR Warnings

You may receive warning from anti-virus or EDR when trying to run hayabusa. These are false positives so you may need to configure your security products to allow running hayabusa. If you are worried about malware, please check the hayabusa source code and compile the binaries yourself.

## Windows

In Command Prompt or Windows Terminal, just run 32-bit or 64-bit Windoows binary from the hayabusa root directory. 
Example: `hayabusa-1.2.0-windows-x64.exe`

## Linux

You first need to make the binary executable. 

```bash
chmod +x ./hayabusa-1.2.0-linux-x64
```

Then run it from the Hayabusa root directory:

```bash
./hayabusa-1.2.0-linux-x64
```

## macOS

From Terminal or iTerm2, you first need to make the binary executable.

```bash
chmod +x ./hayabusa-1.2.0-mac-intel
```

Then, try to run it from the Hayabusa root directory:

```bash
./hayabusa-1.2.0-mac-intel
```

On the latest version of macOS, you may receive the following security error when you try to run it:

![Mac Error 1 EN](/screenshots/MacOS-RunError-1-EN.png)

Click "Cancel" and then from System Preferences, open "Security & Privacy" and from the General tab, click "Allow Anyway".

![Mac Error 2 EN](/screenshots/MacOS-RunError-2-EN.png)

After that, try to run it again.

```bash
./hayabusa-1.2.0-mac-intel
```

The following warning will pop up, so please click "Open".

![Mac Error 3 EN](/screenshots/MacOS-RunError-3-EN.png)

You should now be able to run hayabusa.

# Usage

## Command Line Options

```bash
USAGE:
    -d --directory=[DIRECTORY] 'Directory of multiple .evtx files.'
    -f --filepath=[FILEPATH] 'File path to one .evtx file.'
    -r --rules=[RULEFILE/RULEDIRECTORY] 'Rule file or directory. (Default: ./rules)'
    -c --color 'Output with color. (Terminal needs to support True Color.)'
    -C --config=[RULECONFIGDIRECTORY] 'Rule config folder. (Default: ./rules/config)'
    -o --output=[CSV_TIMELINE] 'Save the timeline in CSV format. (Example: results.csv)'
    -v --verbose 'Output verbose information.'
    -D --enable-deprecated-rules 'Enable rules marked as deprecated.'
    -n --enable-noisy-rules 'Enable rules marked as noisy.'
    -u --update-rules 'Update to the latest rules in the hayabusa-rules github repository.'
    -m --min-level=[LEVEL] 'Minimum level for rules. (Default: informational)'
    -l --live-analysis 'Analyze the local C:\Windows\System32\winevt\Logs folder (Windows Only. Administrator privileges required.)'
    --start-timeline=[STARTTIMELINE] 'Start time of the event logs to load. (Example: '2018/11/28 12:00:00 +09:00')'
    --end-timeline=[ENDTIMELINE] 'End time of the event logs to load. (Example: '2018/11/28 12:00:00 +09:00')'
    --rfc-2822 'Output date and time in RFC 2822 format. (Example: Mon, 07 Aug 2006 12:34:56 -0600)'
    --rfc-3339 'Output date and time in RFC 3339 format. (Example: 2006-08-07T12:34:56.485214 -06:00)'
    -U --utc 'Output time in UTC format. (Default: local time)'
    -t --thread-number=[NUMBER] 'Thread number. (Default: Optimal number for performance.)'
    -s --statistics 'Prints statistics of event IDs.'
    -q --quiet 'Quiet mode. Do not display the launch banner.'
    -Q --quiet-errors 'Quiet errors mode. Do not save error logs.'
<<<<<<< HEAD
    --level-tuning <LEVEL_TUNING_FILE> 'Tune the rule level [default: ./config/level_tuning.txt]'
=======
    -p --pivot-keywords-list 'Create a list of pivot keywords.'
>>>>>>> 620b6f37
    --contributors 'Prints the list of contributors.'
```

## Usage Examples

* Run hayabusa against one Windows event log file:

```bash
hayabusa.exe -f eventlog.evtx
```

* Run hayabusa against the sample-evtx directory with multiple Windows event log files:

```bash
hayabusa.exe -d .\hayabusa-sample-evtx
```

* Export to a single CSV file for further analysis with excel or timeline explorer:

```bash
hayabusa.exe -d .\hayabusa-sample-evtx -o results.csv
```

* Only run hayabusa rules (the default is to run all the rules in `-r .\rules`):

```bash
hayabusa.exe -d .\hayabusa-sample-evtx -r .\rules\hayabusa -o results.csv
```

* Only run hayabusa rules for logs that are enabled by default on Windows:

```bash
hayabusa.exe -d .\hayabusa-sample-evtx -r .\rules\hayabusa\default -o results.csv
```

* Only run hayabusa rules for sysmon logs:

```bash
hayabusa.exe -d .\hayabusa-sample-evtx -r .\rules\hayabusa\sysmon -o results.csv
```

* Only run sigma rules:

```bash
hayabusa.exe -d .\hayabusa-sample-evtx -r .\rules\sigma -o results.csv
```

* Enable deprecated rules (those with `status` marked as `deprecated`) and noisy rules (those whose rule ID is listed in `.\rules\config\noisy_rules.txt`):

```bash
hayabusa.exe -d .\hayabusa-sample-evtx --enable-noisy-rules --enable-deprecated-rules -o results.csv
```

* Only run rules to analyze logons and output in the UTC timezone:

```bash
hayabusa.exe -d .\hayabusa-sample-evtx -r .\rules\hayabusa\default\events\Security\Logons -U -o results.csv
```

* Run on a live Windows machine (requires Administrator privileges) and only detect alerts (potentially malicious behavior):

```bash
hayabusa.exe -l -m low
```

* Create a list of pivot keywords from critical alerts and save the results. (Results will be saved to `keywords-Ip Addresses.txt`, `keywords-Users.txt`, etc...):

```bash
hayabusa.exe -l -m critical -p -o keywords
```

* Print Event ID statistics:

```bash
hayabusa.exe -f Security.evtx -s
```

* Print verbose information (useful for determining which files take long to process, parsing errors, etc...):

```bash
hayabusa.exe -d .\hayabusa-sample-evtx -v
```

* Verbose output example:

```bash
Checking target evtx FilePath: "./hayabusa-sample-evtx/YamatoSecurity/T1027.004_Obfuscated Files or Information\u{a0}Compile After Delivery/sysmon.evtx"
1 / 509 [>-------------------------------------------------------------------------------------------------------------------------------------------] 0.20 % 1s 
Checking target evtx FilePath: "./hayabusa-sample-evtx/YamatoSecurity/T1558.004_Steal or Forge Kerberos Tickets AS-REP Roasting/Security.evtx"
2 / 509 [>-------------------------------------------------------------------------------------------------------------------------------------------] 0.39 % 1s 
Checking target evtx FilePath: "./hayabusa-sample-evtx/YamatoSecurity/T1558.003_Steal or Forge Kerberos Tickets\u{a0}Kerberoasting/Security.evtx"
3 / 509 [>-------------------------------------------------------------------------------------------------------------------------------------------] 0.59 % 1s 
Checking target evtx FilePath: "./hayabusa-sample-evtx/YamatoSecurity/T1197_BITS Jobs/Windows-BitsClient.evtx"
4 / 509 [=>------------------------------------------------------------------------------------------------------------------------------------------] 0.79 % 1s 
Checking target evtx FilePath: "./hayabusa-sample-evtx/YamatoSecurity/T1218.004_Signed Binary Proxy Execution\u{a0}InstallUtil/sysmon.evtx"
5 / 509 [=>------------------------------------------------------------------------------------------------------------------------------------------] 0.98 % 1s
```

* Quiet error mode:
By default, hayabusa will save error messages to error log files.
If you do not want to save error messages, please add `-Q`.

## Pivot Keyword Generator

You can use the `-p` or `--pivot-keywords-list` option to create a list of unique pivot keywords to quickly identify abnormal users, hostnames, processes, etc... as well as correlate events. You can customize what keywords you want to search for by editing `config/pivot_keywords.txt`.
This is the default setting:

```
Users.SubjectUserName
Users.TargetUserName
Users.User
Logon IDs.SubjectLogonId
Logon IDs.TargetLogonId
Workstation Names.WorkstationName
Ip Addresses.IpAddress
Processes.Image
```

The format is `KeywordName.FieldName`. For example, when creating the list of `Users`, hayabusa will list up all the values in the `SubjectUserName`, `TargetUserName` and `User` fields. By default, hayabusa will return results from all events (informational and higher) so we highly recommend combining the `--pivot-keyword-list` option with the `-m` or `--min-level` option. For example, start off with only creating keywords from `critical` alerts with `-m critical` and then continue with `-m high`, `-m medium`, etc... There will most likely be common keywords in your results that will match on many normal events, so after manually checking the results and creating a list of unique keywords in a single file, you can then create a narrowed down timeline of suspicious activity with a command like `grep -f keywords.txt timeline.csv`.

# Testing Hayabusa on Sample Evtx Files

We have provided some sample evtx files for you to test hayabusa and/or create new rules at [https://github.com/Yamato-Security/hayabusa-sample-evtx](https://github.com/Yamato-Security/hayabusa-sample-evtx)

You can download the sample evtx files to a new `hayabusa-sample-evtx` sub-directory with the following command:

```bash
git clone https://github.com/Yamato-Security/hayabusa-sample-evtx.git
```

> Note: You need to run the binary from the Hayabusa root directory. 

# Hayabusa Output

When hayabusa output is being displayed to the screen (the default), it will display the following information:

* `Timestamp`: Default is `YYYY-MM-DD HH:mm:ss.sss +hh:mm` format. This comes from the `<Event><System><TimeCreated SystemTime>` field in the event log. The default timezone will be the local timezone but you can change the timezone to UTC with the `--utc` option.
* `Computer`: This comes from the `<Event><System><Computer>` field in the event log.
* `Event ID`: This comes from the `<Event><System><EventID>` field in the event log.
* `Level`: This comes from the `level` field in the YML detection rule. (`informational`, `low`, `medium`, `high`, `critical`) By default, all level alerts will be displayed but you can set the minimum level with `-m`. For example, you can set `-m high`) in order to only scan for and display high and critical alerts.
* `Title`: This comes from the `title` field in the YML detection rule.
* `Details`: This comes from the `details` field in the YML detection rule, however, only hayabusa rules have this field. This field gives extra information about the alert or event and can extract useful data from the `<Event><System><EventData>` portion of the log. For example, usernames, command line information, process information, etc...

When saving to a CSV file an additional two fields will be added:

* `Rule Path`: The path to the detection rule that generated the alert or event.
* `File Path`: The path to the evtx file that caused the alert or event.

## Progress Bar

The progress bar will only work with multiple evtx files.
It will display in real time the number and percent of evtx files that it has finished analyzing.

## Color Output

You can output the alerts in color based on the alert `level` by specifying `-c` or `--color`.
You can change the default colors in the config file at `./config/level_color.txt` in the format of `level,(RGB 6-digit ColorHex)`.
Note: Color can only be displayed in terminals that support [True Color](https://en.wikipedia.org/wiki/Color_depth#True_color_(24-bit)).
Example: [Windows Terminal](https://docs.microsoft.com/en-us/windows/terminal/install) or [iTerm2](https://iterm2.com/) for macOS.

# Hayabusa Rules

Hayabusa detection rules are written in a sigma-like YML format and are located in the `rules` folder. In the future, we plan to host the rules at [https://github.com/Yamato-Security/hayabusa-rules](https://github.com/Yamato-Security/hayabusa-rules) so please send any issues and pull requests for rules there instead of the main hayabusa repository.

Please read [the hayabusa-rules repository README](https://github.com/Yamato-Security/hayabusa-rules/blob/main/README.md) to understand about the rule format and how to create rules.

All of the rules from the hayabusa-rules repository should be placed in the `rules` folder.
`informational` level rules are considered `events`, while anything with a `level` of `low` and higher are considered `alerts`.

The hayabusa rule directory structure is separated into 3 directories:

* `default`: logs that are turned on in Windows by default.
* `non-default`: logs that need to be turned on through group policy, security baselines, etc...
* `sysmon`: logs that are generated by [sysmon](https://docs.microsoft.com/en-us/sysinternals/downloads/sysmon).
* `testing`: a temporary directory to put rules that you are currently testing

Rules are further seperated into directories by log type (Example: Security, System, etc...) and are named in the following format: 

* Alert format: `<EventID>_<EventDescription>_<AttackDescription>.yml`
* Alert example: `1102_SecurityLogCleared_PossibleAntiForensics.yml`
* Event format: `<EventID>_<EventDescription>.yml`
* Event example: `4776_NTLM-LogonToLocalAccount.yml`

Please check out the current rules to use as a template in creating new ones or for checking the detection logic.

## Hayabusa v.s. Converted Sigma Rules

Sigma rules need to first be converted to hayabusa rule format explained [here](https://github.com/Yamato-Security/hayabusa-rules/blob/main/tools/sigmac/README.md). Hayabusa rules are designed solely for Windows event log analysis and have the following benefits:

1. An extra `details` field to display additional information taken from only the useful fields in the log.
2. They are all tested against sample logs and are known to work. 
   > Some sigma rules may not work as intended due to bugs in the conversion process, unsupported features, or differences in implementation (such as in regular expressions).

**Limitations**: To our knowledge, hayabusa provides the greatest support for sigma rules out of any open source Windows event log analysis tool, however, there are still rules that are not supported:

1. Rules that use regular expressions that do not work with the [Rust regex crate](https://docs.rs/regex/1.5.4/regex/)
2. Aggregation expressions besides `count` in the [sigma rule specification](https://github.com/SigmaHQ/sigma/wiki/Specification).
3. Rules that use `|near`.

## Detection Rule Tuning

Like firewalls and IDSes, any signature-based tool will require some tuning to fit your environment so you may need to permanently or temporarily exclude certain rules.

You can add a rule ID (Example: `4fe151c2-ecf9-4fae-95ae-b88ec9c2fca6`) to `rules/config/exclude_rules.txt` in order to ignore any rule that you do not need or cannot be used.

You can also add a rule ID to `rules/config/noisy_rules.txt` in order to ignore the rule by default but still be able to use the rule with the `-n` or `--enable-noisy-rules` option.

## Detection Level Tuning

Hayabusa and Sigma rule authors will determine the risk level of the alert when writing their rules.
However, the actual risk level will differ between environments.
You can tune the risk level of the rules by adding them to `./config/level_tuning.txt` and executing `hayabusa.exe --level-tuning` which will update the `level` line in the rule file.
Please note that the rule file will be updated directly.

`./config/level_tuning.txt` sample line:

```
id,new_level
00000000-0000-0000-0000-000000000000,informational # sample level tuning line
```

In this case, the risk level of the rule with an `id` of `00000000-0000-0000-0000-000000000000` in the rules directory will have its `level` rewritten to `informational`.

## Event ID Filtering

You can filter on event IDs by placing event ID numbers in `config/target_eventids.txt`.
This will increase performance so it is recommended if you only need to search for certain IDs.

We have provided a sample ID filter list at [`config/target_eventids_sample.txt`](https://github.com/Yamato-Security/hayabusa/blob/main/config/target_eventids_sample.txt) created from the `EventID` fields in all of the rules as well as IDs seen in actual results.

Please use this list if you want the best performance but be aware that there is a slight possibility for missing events (false negatives). 

# Other Windows Event Log Analyzers and Related Projects

There is no "one tool to rule them all" and we have found that each has its own merits so we recommend checking out these other great tools and projects and seeing which ones you like.

* [APT-Hunter](https://github.com/ahmedkhlief/APT-Hunter) - Attack detection tool written in Python.
* [Awesome Event IDs](https://github.com/stuhli/awesome-event-ids) -  Collection of Event ID resources useful for Digital Forensics and Incident Response
* [Chainsaw](https://github.com/countercept/chainsaw) - A similar sigma-based attack detection tool written in Rust.
* [DeepBlueCLI](https://github.com/sans-blue-team/DeepBlueCLI) - Attack detection tool written in Powershell by [Eric Conrad](https://twitter.com/eric_conrad).
* [Epagneul](https://github.com/jurelou/epagneul) - Graph visualization for Windows event logs.
* [EventList](https://github.com/miriamxyra/EventList/) - Map security baseline event IDs to MITRE ATT&CK by [Miriam Wiesner](https://github.com/miriamxyra).
* [EvtxECmd](https://github.com/EricZimmerman/evtx) - Evtx parser by [Eric Zimmerman](https://twitter.com/ericrzimmerman).
* [EVTXtract](https://github.com/williballenthin/EVTXtract) - Recover EVTX log files from unallocated space and memory images.
* [EvtxToElk](https://www.dragos.com/blog/industry-news/evtxtoelk-a-python-module-to-load-windows-event-logs-into-elasticsearch/) - Python tool to send Evtx data to Elastic Stack.
* [EVTX ATTACK Samples](https://github.com/sbousseaden/EVTX-ATTACK-SAMPLES) - EVTX attack sample event log files by [SBousseaden](https://twitter.com/SBousseaden).
* [EVTX-to-MITRE-Attack](https://github.com/mdecrevoisier/EVTX-to-MITRE-Attack) - Another great repository of EVTX attack sample logs mapped to ATT&CK.
* [EVTX parser](https://github.com/omerbenamram/evtx) - the Rust library we used written by [@OBenamram](https://twitter.com/obenamram).
* [LogonTracer](https://github.com/JPCERTCC/LogonTracer) - A graphical interface to visualize logons to detect lateral movement by [JPCERTCC](https://twitter.com/jpcert_en).
* [RustyBlue](https://github.com/Yamato-Security/RustyBlue) - Rust port of DeepBlueCLI by Yamato Security.
* [Sigma](https://github.com/SigmaHQ/sigma) - Community based generic SIEM rules.
* [so-import-evtx](https://docs.securityonion.net/en/2.3/so-import-evtx.html) - Import evtx files into Security Onion.
* [SysmonTools](https://github.com/nshalabi/SysmonTools) - Configuration and off-line log visualization tool for Sysmon.
* [Timeline Explorer](https://ericzimmerman.github.io/#!index.md) - The best CSV timeline analyzer by [Eric Zimmerman](https://twitter.com/ericrzimmerman).
* [Windows Event Log Analysis - Analyst Reference](https://www.forwarddefense.com/media/attachments/2021/05/15/windows-event-log-analyst-reference.pdf) - by Forward Defense's Steve Anson.
* [WELA (Windows Event Log Analyzer)](https://github.com/Yamato-Security/WELA) - The swiff-army knife for Windows event logs by [Yamato Security](https://github.com/Yamato-Security/)
* [Zircolite](https://github.com/wagga40/Zircolite) - Sigma-based attack detection tool written in Python.

<<<<<<< HEAD
=======
# Windows Logging Recommendations

In order to properly detect malicious activity on Windows machines, you will need to improve the default log settings. We recommend the following sites for guidance:
* [JSCU-NL (Joint Sigint Cyber Unit Netherlands) Logging Essentials](https://github.com/JSCU-NL/logging-essentials)
* [ACSC (Australian Cyber Security Centre) Logging and Fowarding Guide](https://www.cyber.gov.au/acsc/view-all-content/publications/windows-event-logging-and-forwarding)
* [Malware Archaeology Cheat Sheets](https://www.malwarearchaeology.com/cheat-sheets)

# Sysmon Related Projects

To create the most forensic evidence and detect with the highest accuracy, you need to install sysmon. We recommend the following sites:
* [Sysmon Modular](https://github.com/olafhartong/sysmon-modular)
* [TrustedSec Sysmon Community Guide](https://github.com/trustedsec/SysmonCommunityGuide)

## Comparison To Other Similar Tools

Please understand that it is not possible to do a perfect comparison as results will differ based on the target sample data, command-line options, rule tuning, etc...
In our tests, we have found hayabusa to support the largest number of sigma rules compared to other similar tools while still maintaining very fast speeds and does not require a great amount of memory. 

The following benchmarks were taken on a Lenovo P51 based on approximately 500 evtx files (130MB) from our [sample-evtx repository](https://github.com/Yamato-Security/hayabusa-sample-evtx) at 2021/12/23 with hayabusa version 1.0.0.

|           | Elapsed Time |                         Memory Usage                         | Unique Sigma Rules With Detections |
| :-------: | :----------: | :----------------------------------------------------------: | :--------------------------------: |
| Chainsaw  | 7.5 seconds  |                            75 MB                             |                170                 |
| Hayabusa  | 7.8 seconds  | 340 MB (memory usage depends on the amount of alerts)        |                267                 |
| Zircolite |  34 seconds  | 380 MB (normally requires 3 times the size of the log files) |                237                 |

* With hayabusa rules enabled, it will detect around 300 unique alerts and events. 
* When tested on many event logs files totaling 7.5 GB, it finished in under 7 minutes and used around 1 GB of memory. The amount of memory consumed is based on the size of the results, not on the size of the target evtx files.
* It is the only tool that provides a consolidated single CSV timeline to analysis in tools like [Timeline Explorer](https://ericzimmerman.github.io/#!index.md).

>>>>>>> 620b6f37
# Community Documentation

## English

* 2022/01/24 [Graphing Hayabusa results in neo4j](https://www.youtube.com/watch?v=7sQqz2ek-ko) by Matthew Seyer ([@forensic_matt](https://twitter.com/forensic_matt))

## Japanese

* 2022/01/22 [Visualizing Hayabusa results in Elastic Stack](https://qiita.com/kzzzzo2/items/ead8ccc77b7609143749) by [@kzzzzo2](https://qiita.com/kzzzzo2)
* 2021/12/31 [Intro to Hayabusa](https://itib.hatenablog.com/entry/2021/12/31/222946) by itiB ([@itiB_S144](https://twitter.com/itiB_S144))
* 2021/12/27 [Hayabusa internals](https://kazuminkun.hatenablog.com/entry/2021/12/27/190535) by Kazuminn ([@k47_um1n](https://twitter.com/k47_um1n))

# Contribution

We would love any form of contribution. Pull requests, rule creation and sample evtx logs are the best but feature requests, notifying us of bugs, etc... are also very welcome.

At the least, if you like our tool then please give us a star on Github and show your support!

# Bug Submission

Please submit any bugs you find [here.](https://github.com/Yamato-Security/hayabusa/issues/new?assignees=&labels=bug&template=bug_report.md&title=%5Bbug%5D)
This project is currently actively maintained and we are happy to fix any bugs reported.

# License

Hayabusa is released under [GPLv3](https://www.gnu.org/licenses/gpl-3.0.en.html) and all rules are released under the [Detection Rule License (DRL) 1.1](https://github.com/SigmaHQ/sigma/blob/master/LICENSE.Detection.Rules.md).<|MERGE_RESOLUTION|>--- conflicted
+++ resolved
@@ -62,12 +62,8 @@
   - [Detection Level Tuning](#detection-level-tuning)
   - [Event ID Filtering](#event-id-filtering)
 - [Other Windows Event Log Analyzers and Related Projects](#other-windows-event-log-analyzers-and-related-projects)
-<<<<<<< HEAD
-=======
 - [Windows Logging Recommendations](#windows-logging-recommendations)
 - [Sysmon Related Projects](#sysmon-related-projects)
-  - [Comparison To Other Similar Tools](#comparison-to-other-similar-tools)
->>>>>>> 620b6f37
 - [Community Documentation](#community-documentation)
   - [English](#english)
   - [Japanese](#japanese)
@@ -131,11 +127,8 @@
 * Event log statistics. (Useful for getting a picture of what types of events there are and for tuning your log settings.)
 * Rule tuning configuration by excluding unneeded or noisy rules.
 * MITRE ATT&CK mapping of tactics (only in saved CSV files).
-<<<<<<< HEAD
 * Rule level tuning.
-=======
 * Create a list of unique pivot keywords to quickly identify abnormal users, hostnames, processes, etc... as well as correlate events.
->>>>>>> 620b6f37
 
 # Planned Features
 
@@ -310,11 +303,8 @@
     -s --statistics 'Prints statistics of event IDs.'
     -q --quiet 'Quiet mode. Do not display the launch banner.'
     -Q --quiet-errors 'Quiet errors mode. Do not save error logs.'
-<<<<<<< HEAD
     --level-tuning <LEVEL_TUNING_FILE> 'Tune the rule level [default: ./config/level_tuning.txt]'
-=======
     -p --pivot-keywords-list 'Create a list of pivot keywords.'
->>>>>>> 620b6f37
     --contributors 'Prints the list of contributors.'
 ```
 
@@ -573,8 +563,6 @@
 * [WELA (Windows Event Log Analyzer)](https://github.com/Yamato-Security/WELA) - The swiff-army knife for Windows event logs by [Yamato Security](https://github.com/Yamato-Security/)
 * [Zircolite](https://github.com/wagga40/Zircolite) - Sigma-based attack detection tool written in Python.
 
-<<<<<<< HEAD
-=======
 # Windows Logging Recommendations
 
 In order to properly detect malicious activity on Windows machines, you will need to improve the default log settings. We recommend the following sites for guidance:
@@ -588,24 +576,6 @@
 * [Sysmon Modular](https://github.com/olafhartong/sysmon-modular)
 * [TrustedSec Sysmon Community Guide](https://github.com/trustedsec/SysmonCommunityGuide)
 
-## Comparison To Other Similar Tools
-
-Please understand that it is not possible to do a perfect comparison as results will differ based on the target sample data, command-line options, rule tuning, etc...
-In our tests, we have found hayabusa to support the largest number of sigma rules compared to other similar tools while still maintaining very fast speeds and does not require a great amount of memory. 
-
-The following benchmarks were taken on a Lenovo P51 based on approximately 500 evtx files (130MB) from our [sample-evtx repository](https://github.com/Yamato-Security/hayabusa-sample-evtx) at 2021/12/23 with hayabusa version 1.0.0.
-
-|           | Elapsed Time |                         Memory Usage                         | Unique Sigma Rules With Detections |
-| :-------: | :----------: | :----------------------------------------------------------: | :--------------------------------: |
-| Chainsaw  | 7.5 seconds  |                            75 MB                             |                170                 |
-| Hayabusa  | 7.8 seconds  | 340 MB (memory usage depends on the amount of alerts)        |                267                 |
-| Zircolite |  34 seconds  | 380 MB (normally requires 3 times the size of the log files) |                237                 |
-
-* With hayabusa rules enabled, it will detect around 300 unique alerts and events. 
-* When tested on many event logs files totaling 7.5 GB, it finished in under 7 minutes and used around 1 GB of memory. The amount of memory consumed is based on the size of the results, not on the size of the target evtx files.
-* It is the only tool that provides a consolidated single CSV timeline to analysis in tools like [Timeline Explorer](https://ericzimmerman.github.io/#!index.md).
-
->>>>>>> 620b6f37
 # Community Documentation
 
 ## English
