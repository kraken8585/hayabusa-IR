# Changes

## v1.3.1 [2022/xx/xx]

**New Features:**

- You can now specify specific fields when there are multiple fields with the same name (Ex: `Data`). In the `details` line in a rule, specify a placeholder like `%Data[1]%` to display the first `Data` field. (#487) (@hitenkoku)
- Added loaded rules status summary. (#583) (@hitenkoku)

**Enhancements:**

- Strip debug symbols by default for smaller Linux and macOS binaries. (#568) (@YamatoSecurity)
- Added new output time format options. (`--US-time`, `--US-military-time`, `--European-time`) (#574) (@hitenkoku)
- Changed output time format when `--rfc-3339` option is enabled. (#574) (@hitenkoku)
<<<<<<< HEAD
- Added rule loading message. (#583) (@hitenkoku)
=======
- Changed the `-R / --display-record-id` option to `-R / --hide-record-id` and now by default the event record ID is displayed. You can hide the record ID with `-R / --hide-record-id`. (#579) (@hitenkoku)
>>>>>>> b71fc15e

**Bug Fixes:**

- xxx

**Bug Fixes:**

- fixed bug that RecordID and RecordInformation column is showed when options is not enabled. (#577) (@hitenkoku)

## v1.3.0 [2022/06/06]

**New Features:**

- Added `-V / --visualize-timeline` option: Event Frequency Timeline feature to visualize the number of events. (Note: There needs to be more than 5 events and you need to use a terminal like Windows Terminal, iTerm2, etc... for it to properly render.) (#533, #566) (@hitenkoku)
- Display all the `tags` defined in a rule to the `MitreAttack` column when saving to CSV file with the `--all-tags` option. (#525) (@hitenkoku)
- Added the `-R / --display-record-id` option: Display the event record ID (`<Event><System><EventRecordID>`). (#548) (@hitenkoku)
- Display dates with most detections. (#550) (@hitenkoku)
- Display the top 5 computers with the most unique detections. (#557) (@hitenkoku)

**Enhancements:**

- In the `details` line in a rule, when a placeholder points to a field that does not exist or there is an incorrect alias mapping, it will be outputted as `n/a` (not available). (#528) (@hitenkoku)
- Display total event and data reduction count. (How many and what percent of events were ignored.) (#538) (@hitenkoku)
- New logo. (#536) (@YamatoSecurity)
- Display total evtx file size. (#540) (@hitenkoku)
- Changed logo color. (#537) (@hitenkoku)
- Display the original `Channel` name when not specified in `channel_abbrevations.txt`. (#553) (@hitenkoku)
- Display separately `Ignored rules` to `Exclude rules`, `Noisy rules`, and `Deprecated rules`. (#556) (@hitenkoku)
- Display results messge when `output` option is set. (#561) (@hitenkoku)

**Bug Fixes:**

- Fixed the `--start-timeline` and `--end-timeline` options as they were not working. (#546) (@hitenkoku)
- Fixed crash bug when level in rule is not valid. (#560) (@hitenkoku)

## v1.2.2 [2022/05/20]

**New Features:**

- Added a logon summary feature. (`-L` / `--logon-summary`) (@garigariganzy)

**Enhancements:**

- Colored output is now on by default and supports Command and Powershell prompts. (@hitenkoku)

**Bug Fixes:**

- Fixed a bug in the update feature when the rules repository does not exist but the rules folder exists. (#516) (@hitenkoku)
- Fixed a rule parsing error bug when there were .yml files in a .git folder. (#524) (@hitenkoku)
- Fixed wrong version number in the 1.2.1 binary.

## v1.2.1 [2022/04/20] Black Hat Asia Arsenal 2022 RC2

**New Features:**

- Added a `Channel` column to the output based on the `./config/channel_abbreviations.txt` config file. (@hitenkoku)
- Rule and rule config files are now forcefully updated. (@hitenkoku)

**Bug Fixes:**

- Rules marked as noisy or excluded would not have their `level` changed with `--level-tuning` but now all rules will be checked. (@hitenkoku)

## v1.2.0 [2022/04/15] Black Hat Asia Arsenal 2022 RC1

**New Features:**

- Specify config directory (`-C / --config`): When specifying a different rules directory, the rules config directory will still be the default `rules/config`, so this option is useful when you want to test rules and their config files in a different directory. (@hitenkoku) 
- `|equalsfield` aggregator: In order to write rules that compare if two fields are equal or not. (@hach1yon)
- Pivot keyword list generator feature (`-p / --pivot-keywords-list`): Will generate a list of keywords to grep for to quickly identify compromised machines, suspicious usernames, files, etc... (@kazuminn)
- `-F / --full-data` option: Will output all field information in addition to the fields defined in the rule’s `details`. (@hach1yon)
- `--level-tuning` option: You can tune the risk `level` in hayabusa and sigma rules to your environment. (@itib and @hitenkoku)

**Enhancements:**

- Updated detection rules and documentation. (@YamatoSecurity)
- Mac and Linux binaries now statically compile the OpenSSL libraries. (@YamatoSecurity)
- Performance and accuracy improvement for fields with tabs, etc... in them. (@hach1yon and @hitenkoku)
- Fields that are not defined in eventkey_alias.txt will automatically be searched in Event.EventData. (@kazuminn and @hitenkoku)
- When updating rules, the names of new rules as well as the count will be displayed. (@hitenkoku)
- Removed all Clippy warnings from the source code. (@hitenkoku and @hach1yon)
- Updated the event ID and title config file (`timeline_event_info.txt`) and changed the name to `statistics_event_info.txt`. (@YamatoSecurity and @garigariganzy)
- 32-bit Hayabusa Windows binaries are now prevented from running on 64-bit Windows as it would cause unexpected results. (@hitenkoku)
- MITRE ATT&CK tag output can be customized in `output_tag.txt`. (@hitenkoku)
- Added Channel column output. (@hitenkoku)

**Bug Fixes:**

- `.yml` files in the `.git` folder would cause parse errors so they are now ignored. (@hitenkoku)
- Removed unnecessary newline due to loading test file rules. (@hitenkoku)
- Fixed output stopping in Windows Terminal due a bug in Terminal itself. (@hitenkoku)

## v1.1.0 [2022/03/03]

**New Features:**

- Can specify a single rule with the `-r / --rules` option. (Great for testing rules!) (@kazuminn)
- Rule update option (`-u / --update-rules`): Update to the latest rules in the [hayabusa-rules](https://github.com/Yamato-Security/hayabusa-rules) repository. (@hitenkoku)
- Live analysis option (`-l / --live-analysis`): Can easily perform live analysis on Windows machines without specifying the Windows event log directory. (@hitenkoku) 

**Enhancements:**

- Updated documentation. (@kazuminn , @hitenkoku , @YamatoSecurity)
- Updated rules. (20+ Hayabusa rules, 200+ Sigma rules) (@YamatoSecurity)
- Windows binaries are now statically compiled so installing Visual C++ Redistributable is not required. (@hitenkoku)
- Color output (`-c / --color`) for terminals that support True Color (Windows Terminal, iTerm2, etc...). (@hitenkoku)
- MITRE ATT&CK tactics are included in the saved CSV output. (@hitenkoku)
- Performance improvement. (@hitenkoku)
- Comments added to exclusion and noisy config files. (@kazuminn)
- Using faster memory allocators (rpmalloc for Windows, jemalloc for macOS and Linux.) (@kazuminn)
- Updated cargo crates. (@YamatoSecurity)

**Bug Fixes:**

- Made the clap library version static to make `cargo update` more stable. (@hitenkoku)
- Some rules were not alerting if there were tabs or carriage returns in the fields. (@hitenkoku)

## v1.0.0-Release 2 [2022/01/27]

- Removed Excel result sample files as they were being flagged by anti-virus. (@YamatoSecurity)
- Updated the Rust evtx library to 0.7.2 (@YamatoSecurity)

## v1.0.0 [2021/12/25]

- Initial release.<|MERGE_RESOLUTION|>--- conflicted
+++ resolved
@@ -12,11 +12,8 @@
 - Strip debug symbols by default for smaller Linux and macOS binaries. (#568) (@YamatoSecurity)
 - Added new output time format options. (`--US-time`, `--US-military-time`, `--European-time`) (#574) (@hitenkoku)
 - Changed output time format when `--rfc-3339` option is enabled. (#574) (@hitenkoku)
-<<<<<<< HEAD
+- Changed the `-R / --display-record-id` option to `-R / --hide-record-id` and now by default the event record ID is displayed. You can hide the record ID with `-R / --hide-record-id`. (#579) (@hitenkoku)
 - Added rule loading message. (#583) (@hitenkoku)
-=======
-- Changed the `-R / --display-record-id` option to `-R / --hide-record-id` and now by default the event record ID is displayed. You can hide the record ID with `-R / --hide-record-id`. (#579) (@hitenkoku)
->>>>>>> b71fc15e
 
 **Bug Fixes:**
 
