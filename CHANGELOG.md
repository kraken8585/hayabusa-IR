--- conflicted
+++ resolved
@@ -4,11 +4,7 @@
 
 **New Features:**
 
-<<<<<<< HEAD
-- xxx
-=======
 - You can now specify specific fields when there are multiple fields with the same name (Ex: `Data`). In the `details` line in a rule, specify a placeholder like `%Data[1]%` to display the first `Data` field. (#487) (@hitenkoku)
->>>>>>> 0b677f17
 
 **Enhancements:**
 
