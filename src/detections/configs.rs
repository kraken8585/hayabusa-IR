use crate::detections::utils;
use clap::{App, AppSettings, ArgMatches};
use lazy_static::lazy_static;
use std::collections::{HashMap, HashSet};
use std::sync::RwLock;
lazy_static! {
    pub static ref CONFIG: RwLock<ConfigReader> = RwLock::new(ConfigReader::new());
    pub static ref LEVELMAP: HashMap<String, u128> = {
        let mut levelmap = HashMap::new();
        levelmap.insert("INFORMATIONAL".to_owned(), 1);
        levelmap.insert("LOW".to_owned(), 2);
        levelmap.insert("MEDIUM".to_owned(), 3);
        levelmap.insert("HIGH".to_owned(), 4);
        levelmap.insert("CRITICAL".to_owned(), 5);
        return levelmap;
    };
}

#[derive(Clone)]
pub struct ConfigReader {
    pub args: ArgMatches<'static>,
    pub event_key_alias_config: EventKeyAliasConfig,
    pub event_timeline_config: EventInfoConfig,
    pub target_eventids: TargetEventIds,
}

impl ConfigReader {
    pub fn new() -> Self {
        ConfigReader {
            args: build_app(),
            event_key_alias_config: load_eventkey_alias("config/eventkey_alias.txt"),
            event_timeline_config: load_eventcode_info("config/timeline_event_info.txt"),
            target_eventids: load_target_ids("config/target_eventids.txt"),
        }
    }
}

fn build_app<'a>() -> ArgMatches<'a> {
    let program = std::env::args()
        .nth(0)
        .and_then(|s| {
            std::path::PathBuf::from(s)
                .file_stem()
                .map(|s| s.to_string_lossy().into_owned())
        })
        .unwrap();

    if is_test_mode() {
        return ArgMatches::default();
    }

    let usages = "-f --filepath=[FILEPATH] 'File path to one .evtx file'
    --csv-timeline=[CSV_TIMELINE] 'Save the timeline in CSV format'
    --rfc-2822 'Output date and time in RFC 2822 format. Example: Mon, 07 Aug 2006 12:34:56 -0600'
    --rfc-3339 'Output date and time in RFC 3339 format. Example: 2006-08-07T12:34:56.485214 -06:00'
<<<<<<< HEAD
    --verbose 'Output check information to target event file path and rule file.'
    --start-time=[STARTTIME]
    --end-time=[ENDTIME]
    -q 'Quiet Output Logo'
    -r --rules=[RULEDIRECTORY] 'using target of rule file directory'
    -L --level=[LEVEL] 'Specified execute rule level(default: LOW)'
    -u --utc 'Output time in UTC format(default: local time)'
    -d --directory=[DIRECTORY] 'Event log files directory'
    -s --statistics 'Prints statistics for event logs'
    -t --threadnum=[NUM] 'Thread number'
=======
    --verbose 'Output verbose information to target event file path and rule file'
    -q 'Quiet mode. Do not display the launch banner'
    -r --rules=[RULEDIRECTORY] 'Rule file directory (default: ./rules)'
    -L --level=[LEVEL] 'Minimum level for rules (default: INFORMATIONAL)'
    -u --utc 'Output time in UTC format (default: local time)'
    -d --directory=[DIRECTORY] 'Directory of multiple .evtx files'
    -s --statistics 'Prints statistics of event IDs'
    -t --threadnum=[NUM] 'Thread number (default: optimal number for performance)'
>>>>>>> 50daf1d7
    --contributors 'Prints the list of contributors'";
    App::new(&program)
        .about("Hayabusa: Aiming to be the world's greatest Windows event log analysis tool!")
        .version("1.0.0")
        .author("Yamato-Security(https://github.com/Yamato-Security/hayabusa)")
        .setting(AppSettings::VersionlessSubcommands)
        .usage(usages)
        .args_from_usage(usages)
        .get_matches()
}

fn is_test_mode() -> bool {
    for i in std::env::args() {
        if i == "--test" {
            return true;
        }
    }

    return false;
}

#[derive(Debug, Clone)]
pub struct TargetEventIds {
    ids: HashSet<String>,
}

impl TargetEventIds {
    pub fn new() -> TargetEventIds {
        return TargetEventIds {
            ids: HashSet::new(),
        };
    }

    pub fn is_target(&self, id: &String) -> bool {
        // 中身が空の場合は全EventIdを対象とする。
        if self.ids.is_empty() {
            return true;
        }
        return self.ids.contains(id);
    }
}

fn load_target_ids(path: &str) -> TargetEventIds {
    let mut ret = TargetEventIds::new();
    let lines = utils::read_txt(path).unwrap(); // ファイルが存在しなければエラーとする
    for line in lines {
        if line.is_empty() {
            continue;
        }
        ret.ids.insert(line);
    }

    return ret;
}

#[derive(Debug, Clone)]
pub struct EventKeyAliasConfig {
    key_to_eventkey: HashMap<String, String>,
}

impl EventKeyAliasConfig {
    pub fn new() -> EventKeyAliasConfig {
        return EventKeyAliasConfig {
            key_to_eventkey: HashMap::new(),
        };
    }

    pub fn get_event_key(&self, alias: String) -> Option<&String> {
        return self.key_to_eventkey.get(&alias);
    }

    pub fn get_event_key_values(&self) -> Vec<(&String, &String)> {
        return self.key_to_eventkey.iter().map(|e| e).collect();
    }
}

fn load_eventkey_alias(path: &str) -> EventKeyAliasConfig {
    let mut config = EventKeyAliasConfig::new();

    let read_result = utils::read_csv(path);
    // eventkey_aliasが読み込めなかったらエラーで終了とする。
    read_result.unwrap().into_iter().for_each(|line| {
        if line.len() != 2 {
            return;
        }

        let empty = &"".to_string();
        let alias = line.get(0).unwrap_or(empty);
        let event_key = line.get(1).unwrap_or(empty);
        if alias.len() == 0 || event_key.len() == 0 {
            return;
        }

        config
            .key_to_eventkey
            .insert(alias.to_owned(), event_key.to_owned());
    });
    return config;
}

#[derive(Debug, Clone)]
pub struct EventInfo {
    pub evttitle: String,
    pub detectflg: String,
    pub comment: String,
}

impl EventInfo {
    pub fn new() -> EventInfo {
        let evttitle = "Unknown".to_string();
        let detectflg = "".to_string();
        let comment = "".to_string();
        return EventInfo {
            evttitle,
            detectflg,
            comment,
        };
    }
}
#[derive(Debug, Clone)]
pub struct EventInfoConfig {
    eventinfo: HashMap<String, EventInfo>,
}

impl EventInfoConfig {
    pub fn new() -> EventInfoConfig {
        return EventInfoConfig {
            eventinfo: HashMap::new(),
        };
    }
    pub fn get_event_id(&self, eventid: &String) -> Option<&EventInfo> {
        return self.eventinfo.get(eventid);
    }

    pub fn get_event_info(&self) -> Vec<(&String, &EventInfo)> {
        return self.eventinfo.iter().map(|e| e).collect();
    }

    //    pub fn get_event_key_values(&self) -> Vec<(&String, &String)> {
    //        return self.timeline_eventcode_info.iter().map(|e| e).collect();
    //    }
}

fn load_eventcode_info(path: &str) -> EventInfoConfig {
    let mut infodata = EventInfo::new();
    let mut config = EventInfoConfig::new();
    let read_result = utils::read_csv(path);
    // timeline_event_infoが読み込めなかったらエラーで終了とする。
    read_result.unwrap().into_iter().for_each(|line| {
        if line.len() != 4 {
            return;
        }

        let empty = &"".to_string();
        let eventcode = line.get(0).unwrap_or(empty);
        let event_title = line.get(1).unwrap_or(empty);
        let detect_flg = line.get(2).unwrap_or(empty);
        let comment = line.get(3).unwrap_or(empty);
        infodata = EventInfo {
            evttitle: event_title.to_string(),
            detectflg: detect_flg.to_string(),
            comment: comment.to_string(),
        };
        config
            .eventinfo
            .insert(eventcode.to_owned(), infodata.to_owned());
    });
    return config;
}

#[cfg(test)]
mod tests {

    use crate::detections::configs;

    #[test]
    #[ignore]
    fn singleton_read_and_write() {
        let message =
            "EventKeyAliasConfig { key_to_eventkey: {\"EventID\": \"Event.System.EventID\"} }";
        configs::CONFIG.write().unwrap().event_key_alias_config =
            configs::load_eventkey_alias("test_files/config/eventkey_alias.txt");

        let display = format!(
            "{}",
            format_args!(
                "{:?}",
                configs::CONFIG.write().unwrap().event_key_alias_config
            )
        );
        assert_eq!(message, display);
    }
}<|MERGE_RESOLUTION|>--- conflicted
+++ resolved
@@ -53,19 +53,9 @@
     --csv-timeline=[CSV_TIMELINE] 'Save the timeline in CSV format'
     --rfc-2822 'Output date and time in RFC 2822 format. Example: Mon, 07 Aug 2006 12:34:56 -0600'
     --rfc-3339 'Output date and time in RFC 3339 format. Example: 2006-08-07T12:34:56.485214 -06:00'
-<<<<<<< HEAD
-    --verbose 'Output check information to target event file path and rule file.'
+    --verbose 'Output verbose information to target event file path and rule file'
     --start-time=[STARTTIME]
     --end-time=[ENDTIME]
-    -q 'Quiet Output Logo'
-    -r --rules=[RULEDIRECTORY] 'using target of rule file directory'
-    -L --level=[LEVEL] 'Specified execute rule level(default: LOW)'
-    -u --utc 'Output time in UTC format(default: local time)'
-    -d --directory=[DIRECTORY] 'Event log files directory'
-    -s --statistics 'Prints statistics for event logs'
-    -t --threadnum=[NUM] 'Thread number'
-=======
-    --verbose 'Output verbose information to target event file path and rule file'
     -q 'Quiet mode. Do not display the launch banner'
     -r --rules=[RULEDIRECTORY] 'Rule file directory (default: ./rules)'
     -L --level=[LEVEL] 'Minimum level for rules (default: INFORMATIONAL)'
@@ -73,7 +63,6 @@
     -d --directory=[DIRECTORY] 'Directory of multiple .evtx files'
     -s --statistics 'Prints statistics of event IDs'
     -t --threadnum=[NUM] 'Thread number (default: optimal number for performance)'
->>>>>>> 50daf1d7
     --contributors 'Prints the list of contributors'";
     App::new(&program)
         .about("Hayabusa: Aiming to be the world's greatest Windows event log analysis tool!")
