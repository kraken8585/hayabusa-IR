--- conflicted
+++ resolved
@@ -33,13 +33,10 @@
     pub static ref TERM_SIZE: Option<(Width, Height)> = terminal_size();
     pub static ref TARGET_EXTENSIONS: HashSet<String> =
         get_target_extensions(CONFIG.read().unwrap().args.evtx_file_ext.as_ref());
-<<<<<<< HEAD
     pub static ref CURRENT_EXE_PATH: PathBuf =
         current_exe().unwrap().parent().unwrap().to_path_buf();
-=======
     pub static ref EXCLUDE_STATUS: HashSet<String> =
         convert_option_vecs_to_hs(CONFIG.read().unwrap().args.exclude_status.as_ref());
->>>>>>> b150d470
 }
 
 pub struct ConfigReader<'a> {
