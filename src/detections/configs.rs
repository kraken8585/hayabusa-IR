use crate::detections::utils;
use clap::{App, AppSettings, Arg, ArgMatches};
use std::collections::HashMap;
use std::sync::Once;
#[derive(Clone)]
pub struct SingletonReader {
    pub args: ArgMatches<'static>,
    pub event_key_alias_config: EventKeyAliasConfig,
}

pub fn singleton() -> Box<SingletonReader> {
    static mut SINGLETON: Option<Box<SingletonReader>> = Option::None;
    static ONCE: Once = Once::new();

    unsafe {
        ONCE.call_once(|| {
            let singleton = SingletonReader {
                args: build_app().get_matches(),
                event_key_alias_config: load_eventkey_alias(),
            };

            SINGLETON = Some(Box::new(singleton));
        });

        return SINGLETON.clone().unwrap();
    }
}

fn build_app() -> clap::App<'static, 'static> {
    let program = std::env::args()
        .nth(0)
        .and_then(|s| {
            std::path::PathBuf::from(s)
                .file_stem()
                .map(|s| s.to_string_lossy().into_owned())
        })
        .unwrap();

    App::new(program)
        .about("Yea! (Yamato Event Analyzer). Aiming to be the world's greatest Windows event log analysis tool!")
        .version("0.0.1")
        .author("Author name <author@example.com>")
        .setting(AppSettings::VersionlessSubcommands)
        .arg(Arg::from_usage("-f --filepath=[FILEPATH] 'event file path'"))
        .arg(Arg::from_usage("--attackhunt=[ATTACK_HUNT] 'Attack Hunt'"))
        .arg(Arg::from_usage("--csv-timeline=[CSV_TIMELINE] 'csv output timeline'"))
        .arg(Arg::from_usage("--human-readable-timeline=[HUMAN_READABLE_TIMELINE] 'human readable timeline'"))
        .arg(Arg::from_usage("--rfc-2822 'output date and time in RFC 2822 format. Example: Mon, 07 Aug 2006 12:34:56 -0600'"))
        .arg(Arg::from_usage("-l --lang=[LANG] 'output language'"))
<<<<<<< HEAD
        .arg(Arg::from_usage("-u --utc 'output time in UTC format(default: local time)'"))
        .arg(Arg::from_usage("-d --directory 'event log files directory'"))
=======
        .arg(Arg::from_usage("-t --timezone=[TIMEZONE] 'timezone setting'"))
        .arg(Arg::from_usage("-d --directory=[DIRECTORY] 'event log files directory'"))
>>>>>>> ca68005d
        .arg(Arg::from_usage("-s --statistics 'event statistics'"))
        .arg(Arg::from_usage("--credits 'Zachary Mathis, Akira Nishikawa'"))
}

#[derive(Debug, Clone)]
pub struct EventKeyAliasConfig {
    key_to_eventkey: HashMap<String, String>,
}

impl EventKeyAliasConfig {
    pub fn new() -> EventKeyAliasConfig {
        return EventKeyAliasConfig {
            key_to_eventkey: HashMap::new(),
        };
    }

    pub fn get_event_key(&self, alias: String) -> Option<&String> {
        return self.key_to_eventkey.get(&alias);
    }
}

fn load_eventkey_alias() -> EventKeyAliasConfig {
    let mut config = EventKeyAliasConfig::new();

    let read_result = utils::read_csv("config/eventkey_alias.txt");
    // eventkey_aliasが読み込めなかったらエラーで終了とする。
    read_result.unwrap().into_iter().for_each(|line| {
        if line.len() != 2 {
            return;
        }

        let empty = &"".to_string();
        let alias = line.get(0).unwrap_or(empty);
        let event_key = line.get(1).unwrap_or(empty);
        if alias.len() == 0 || event_key.len() == 0 {
            return;
        }

        config
            .key_to_eventkey
            .insert(alias.to_owned(), event_key.to_owned());
    });

    return config;
}<|MERGE_RESOLUTION|>--- conflicted
+++ resolved
@@ -47,13 +47,8 @@
         .arg(Arg::from_usage("--human-readable-timeline=[HUMAN_READABLE_TIMELINE] 'human readable timeline'"))
         .arg(Arg::from_usage("--rfc-2822 'output date and time in RFC 2822 format. Example: Mon, 07 Aug 2006 12:34:56 -0600'"))
         .arg(Arg::from_usage("-l --lang=[LANG] 'output language'"))
-<<<<<<< HEAD
         .arg(Arg::from_usage("-u --utc 'output time in UTC format(default: local time)'"))
-        .arg(Arg::from_usage("-d --directory 'event log files directory'"))
-=======
-        .arg(Arg::from_usage("-t --timezone=[TIMEZONE] 'timezone setting'"))
         .arg(Arg::from_usage("-d --directory=[DIRECTORY] 'event log files directory'"))
->>>>>>> ca68005d
         .arg(Arg::from_usage("-s --statistics 'event statistics'"))
         .arg(Arg::from_usage("--credits 'Zachary Mathis, Akira Nishikawa'"))
 }
