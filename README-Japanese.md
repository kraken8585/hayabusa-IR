--- conflicted
+++ resolved
@@ -323,7 +323,6 @@
     hayabusa.exe -f file.evtx [OPTIONS] / hayabusa.exe -d evtx-directory [OPTIONS]
 
 OPTIONS:
-<<<<<<< HEAD
         --European-time                           ヨーロッパ形式で日付と時刻を出力する (例: 22-02-2022 22:00:00.123 +02:00)
         --RFC-2822                                RFC 2822形式で日付と時刻を出力する (例: Fri, 22 Feb 2022 22:00:00 -0600)
         --RFC-3339                                RFC 3339形式で日付と時刻を出力する (例: 2022-02-22 22:00:00.123456-06:00)
@@ -336,6 +335,7 @@
     -d, --directory <DIRECTORY>                   .evtxファイルを持つディレクトリのパス
     -D, --enable-deprecated-rules                 Deprecatedルールを有効にする
         --end-timeline <END_TIMELINE>             解析対象とするイベントログの終了時刻 (例: "2022-02-22 23:59:59 +09:00")
+        --exclude-status <EXCLUDE_STATUS>...      読み込み対象外とするルール内でのステータス (ex: experimental) (ex: stable test)
     -f, --filepath <FILE_PATH>                    1つの.evtxファイルに対して解析を行う
     -F, --full-data                               全てのフィールド情報を出力する
     -h, --help                                    ヘルプ情報を表示する
@@ -359,44 +359,6 @@
     -v, --verbose                                 詳細な情報を出力する
     -V, --visualize-timeline                      イベント頻度タイムラインを出力する
         --version                                 バージョン情報を表示する
-=======
-        --European-time                       ヨーロッパ形式で日付と時刻を出力する (例: 22-02-2022 22:00:00.123 +02:00)
-        --RFC-2822                            RFC 2822形式で日付と時刻を出力する (例: Fri, 22 Feb 2022 22:00:00 -0600)
-        --RFC-3339                            RFC 3339形式で日付と時刻を出力する (例: 2022-02-22 22:00:00.123456-06:00)
-        --US-military-time                    24時間制(ミリタリータイム)のアメリカ形式で日付と時刻を出力する (例: 02-22-2022 22:00:00.123 -06:00)
-        --US-time                             アメリカ形式で日付と時刻を出力する (例: 02-22-2022 10:00:00.123 PM -06:00)
-        --target-file-ext <EVTX_FILE_EXT>...  evtx以外の拡張子を解析対象に追加する。 (例１: evtx_data 例２：evtx1 evtx2)
-        --all-tags                            出力したCSVファイルにルール内のタグ情報を全て出力する
-    -c, --config <RULE_CONFIG_DIRECTORY>      ルールフォルダのコンフィグディレクトリ (デフォルト: ./rules/config)
-        --contributors                        コントリビュータの一覧表示
-    -d, --directory <DIRECTORY>               .evtxファイルを持つディレクトリのパス
-    -D, --enable-deprecated-rules             Deprecatedルールを有効にする
-        --end-timeline <END_TIMELINE>         解析対象とするイベントログの終了時刻 (例: "2022-02-22 23:59:59 +09:00")
-        --exclude-status <EXCLUDE_STATUS>...  読み込み対象外とするルール内でのステータス (ex: experimental) (ex: stable test)
-    -f, --filepath <FILE_PATH>                1つの.evtxファイルに対して解析を行う
-    -F, --full-data                           全てのフィールド情報を出力する
-    -h, --help                                ヘルプ情報を表示する
-    -l, --live-analysis                       ローカル端末のC:\Windows\System32\winevt\Logsフォルダを解析する
-    -L, --logon-summary                       成功と失敗したログオン情報の要約を出力する
-        --level-tuning <LEVEL_TUNING_FILE>    ルールlevelのチューニング (デフォルト: ./rules/config/level_tuning.txt)
-    -m, --min-level <LEVEL>                   結果出力をするルールの最低レベル (デフォルト: informational)
-    -n, --enable-noisy-rules                  Noisyルールを有効にする
-        --no_color                            カラー出力を無効にする
-    -o, --output <CSV_TIMELINE>               タイムラインをCSV形式で保存する (例: results.csv)
-    -p, --pivot-keywords-list                 ピボットキーワードの一覧作成
-    -q, --quiet                               Quietモード: 起動バナーを表示しない
-    -Q, --quiet-errors                        Quiet errorsモード: エラーログを保存しない
-    -r, --rules <RULE_DIRECTORY/RULE_FILE>    ルールファイルまたはルールファイルを持つディレクトリ (デフォルト: ./rules)
-    -R, --hide-record-id                      イベントレコードIDを表示しない
-    -s, --statistics                          イベントIDの統計情報を表示する
-        --start-timeline <START_TIMELINE>     解析対象とするイベントログの開始時刻 (例: "2020-02-22 00:00:00 +09:00")
-    -t, --thread-number <NUMBER>              スレッド数 (デフォルト: パフォーマンスに最適な数値)
-    -u, --update-rules                        rulesフォルダをhayabusa-rulesのgithubリポジトリの最新版に更新する
-    -U, --UTC                                 UTC形式で日付と時刻を出力する (デフォルト: 現地時間)
-    -v, --verbose                             詳細な情報を出力する
-    -V, --visualize-timeline                  イベント頻度タイムラインを出力する
-        --version                             バージョン情報を表示する
->>>>>>> b150d470
 ```
 
 ## 使用例
